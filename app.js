--- conflicted
+++ resolved
@@ -274,14 +274,8 @@
 
   search.on('render', on_render);
 
-<<<<<<< HEAD
-  var widgets = get_widgets();
+  var widgets = get_widgets(SETTINGS);
   var widgetsToDisplay = [
-=======
-  var widgets = get_widgets(SETTINGS);
-
-  search.addWidgets([
->>>>>>> 63bd946a
     widgets["search"],
     widgets["sort"],
     widgets["clear"],
